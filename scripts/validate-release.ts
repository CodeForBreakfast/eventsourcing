--- conflicted
+++ resolved
@@ -234,13 +234,8 @@
     )
   );
 
-<<<<<<< HEAD
-const executePackageValidation = (packagesToValidate: readonly string[]) => (root: string) => {
-  const filterArgs = packagesToValidate.map((pkg) => `--filter=${pkg}`).join(' ');
-=======
 const executePackageValidation = (root: string, packagesToValidate: readonly string[]) => {
   const filterArgs = packagesToValidate.map((pkg) => `--filter=${pkg}`);
->>>>>>> 26ed0a04
   return pipe(
     packagesToValidate,
     displayPackageValidationStart,
