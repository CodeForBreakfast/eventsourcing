--- conflicted
+++ resolved
@@ -185,35 +185,6 @@
     return Effect.void;
   };
 
-<<<<<<< HEAD
-const parseAndHandleMessage =
-  (
-    server: ReadonlyDeep<InMemoryServer>,
-    commandHandler: (cmd: ReadonlyDeep<WireCommand>) => CommandResult,
-    subscriptionHandler: (streamId: string) => readonly Event[]
-  ) =>
-  (message: ReadonlyDeep<TransportMessage>) =>
-    pipe(
-      message.payload as string,
-      (payload) => Effect.try(() => JSON.parse(payload)),
-      Effect.flatMap(handleParsedMessage(server, commandHandler, subscriptionHandler)),
-      Effect.catchAll(() => Effect.void)
-    );
-
-const processMessageStream =
-  (
-    server: ReadonlyDeep<InMemoryServer>,
-    commandHandler: (cmd: ReadonlyDeep<WireCommand>) => CommandResult,
-    subscriptionHandler: (streamId: string) => readonly Event[]
-  ) =>
-  (messageStream: ReadonlyDeep<Stream.Stream<TransportMessage>>) =>
-    Effect.forkScoped(
-      Stream.runForEach(
-        messageStream,
-        parseAndHandleMessage(server, commandHandler, subscriptionHandler)
-      )
-    );
-=======
 const logParseError = (error: unknown, payload: unknown) =>
   pipe(
     Console.error('Test server failed to handle message:', error),
@@ -266,7 +237,6 @@
     ),
     Effect.forkScoped
   );
->>>>>>> 26ed0a04
 
 const setupServerConnectionHandler =
   (
