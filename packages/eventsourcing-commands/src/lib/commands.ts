--- conflicted
+++ resolved
@@ -1,4 +1,5 @@
 import { Schema, Data, pipe, Effect } from 'effect';
+import type { ReadonlyDeep } from 'type-fest';
 import { EventStreamPosition } from '@codeforbreakfast/eventsourcing-store';
 
 // ============================================================================
@@ -145,16 +146,6 @@
  */
 export const defineCommand = <TName extends string, TPayload, TPayloadInput>(
   name: TName,
-<<<<<<< HEAD
-  payloadSchema: Readonly<Schema.Schema<TPayload, TPayloadInput>>
-) =>
-  Schema.Struct({
-    id: Schema.String,
-    target: Schema.String,
-    name: Schema.Literal(name),
-    payload: payloadSchema,
-  });
-=======
   payloadSchema: Schema.Schema<TPayload, TPayloadInput>
 ): CommandDefinition<TName, TPayload> => ({
   name,
@@ -210,14 +201,13 @@
   // eslint-disable-next-line @typescript-eslint/no-explicit-any
   return Schema.Union(first, second, ...rest) as any;
 };
->>>>>>> 8b189ee3
 
 /**
  * Validates and transforms a wire command into a domain command
  */
 export const validateCommand =
-  <TPayload, TPayloadInput>(payloadSchema: Readonly<Schema.Schema<TPayload, TPayloadInput>>) =>
-  (wireCommand: Readonly<WireCommand>) =>
+  <TPayload, TPayloadInput>(payloadSchema: ReadonlyDeep<Schema.Schema<TPayload, TPayloadInput>>) =>
+  (wireCommand: ReadonlyDeep<WireCommand>) =>
     pipe(
       Schema.decodeUnknown(payloadSchema)(wireCommand.payload),
       Effect.mapError(
@@ -246,16 +236,6 @@
  * Command matcher function type
  * Uses Effect's pattern matching for exhaustive command handling
  */
-<<<<<<< HEAD
-export interface CommandHandler<
-  TCommand extends DomainCommand,
-  TError = never,
-  TResult = CommandResult,
-> {
-  readonly handle: (command: Readonly<TCommand>) => Effect.Effect<TResult, TError, never>;
-}
-=======
 export type CommandMatcher<TCommands extends DomainCommand> = (
   command: TCommands
-) => Effect.Effect<CommandResult, never, never>;
->>>>>>> 8b189ee3
+) => Effect.Effect<CommandResult, never, never>;