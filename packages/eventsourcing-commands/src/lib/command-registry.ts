--- conflicted
+++ resolved
@@ -1,4 +1,5 @@
 import { Schema, Effect, pipe, Layer, Match } from 'effect';
+import type { ReadonlyDeep } from 'type-fest';
 import {
   WireCommand,
   DomainCommand,
@@ -11,91 +12,24 @@
 
 export interface CommandRegistry {
   readonly dispatch: (
-    wireCommand: Readonly<WireCommand>
+    wireCommand: ReadonlyDeep<WireCommand>
   ) => Effect.Effect<CommandResult, never, never>;
   readonly listCommandNames: () => ReadonlyArray<string>;
 }
 
-<<<<<<< HEAD
-export const makeCommandRegistry = <T extends CommandRegistrations>(
-  registrations: Readonly<T>
-): CommandRegistry => {
-  const dispatchWire = (
-    wireCommand: Readonly<WireCommand>
-  ): Effect.Effect<CommandResult, never, never> => {
-    const registration = registrations[wireCommand.name];
-    if (!registration) {
-      return Effect.succeed({
-        _tag: 'Failure' as const,
-        error: {
-          _tag: 'HandlerNotFound' as const,
-          commandId: wireCommand.id,
-          commandName: wireCommand.name,
-          availableHandlers: Object.keys(registrations),
-        },
-      });
-    }
-    return dispatchWithRegistration(wireCommand, registration);
-  };
-
-  return {
-    dispatch: dispatchWire,
-    listCommandNames: () => Object.keys(registrations),
-  };
-};
-
-const dispatchWithRegistration = (
-  wireCommand: Readonly<WireCommand>,
-  // Safe `any` because the registration comes from a typed record and
-  // payload validation ensures runtime type safety
-  // eslint-disable-next-line @typescript-eslint/no-explicit-any
-  registration: Readonly<CommandRegistration<any, any>>
-): Effect.Effect<CommandResult, never, never> =>
-=======
 export class CommandRegistryService extends Effect.Tag('CommandRegistryService')<
   CommandRegistryService,
   CommandRegistry
 >() {}
 
 export const dispatchCommand = (
-  wireCommand: WireCommand
+  wireCommand: ReadonlyDeep<WireCommand>
 ): Effect.Effect<CommandResult, never, CommandRegistryService> =>
->>>>>>> 8b189ee3
   pipe(
     CommandRegistryService,
     Effect.flatMap((registry) => registry.dispatch(wireCommand))
   );
 
-<<<<<<< HEAD
-const handleValidationError = (
-  _wireCommand: Readonly<WireCommand>,
-  error: Readonly<CommandValidationError>
-): Effect.Effect<CommandResult, never, never> =>
-  Effect.succeed({
-    _tag: 'Failure' as const,
-    error: {
-      _tag: 'ValidationError' as const,
-      commandId: error.commandId,
-      commandName: error.commandName,
-      validationErrors: error.validationErrors,
-    },
-  });
-
-const executeHandler = (
-  wireCommand: Readonly<WireCommand>,
-  // Safe `any` because the command has been validated by the schema before reaching here
-  // eslint-disable-next-line @typescript-eslint/no-explicit-any
-  domainCommand: Readonly<DomainCommand<any>>,
-  // eslint-disable-next-line @typescript-eslint/no-explicit-any
-  handler: Readonly<CommandHandler<DomainCommand<any>>>
-): Effect.Effect<CommandResult, never, never> =>
-  pipe(
-    handler.handle(domainCommand),
-    Effect.exit,
-    Effect.map((handlerResult) =>
-      handlerResult._tag === 'Failure'
-        ? {
-=======
 // ============================================================================
 // Command Registry with Effect Matchers
 // ============================================================================
@@ -123,7 +57,9 @@
   // Extract command names for the registry interface
   const commandNames = commands.map((cmd) => cmd.name);
 
-  const dispatch = (wireCommand: WireCommand): Effect.Effect<CommandResult, never, never> =>
+  const dispatch = (
+    wireCommand: ReadonlyDeep<WireCommand>
+  ): Effect.Effect<CommandResult, never, never> =>
     pipe(
       // Parse the entire command with the exhaustive schema
       Schema.decodeUnknown(commandSchema)(wireCommand),
@@ -132,7 +68,6 @@
         if (parseResult._tag === 'Left') {
           // Validation failed
           return Effect.succeed({
->>>>>>> 8b189ee3
             _tag: 'Failure' as const,
             error: {
               _tag: 'ValidationError' as const,
@@ -140,42 +75,6 @@
               commandName: wireCommand.name,
               validationErrors: [parseResult.left.message || 'Command validation failed'],
             },
-<<<<<<< HEAD
-          }
-        : handlerResult.value
-    )
-  );
-
-export class CommandRegistryService extends Effect.Tag('CommandRegistryService')<
-  CommandRegistryService,
-  CommandRegistry
->() {}
-
-export const makeCommandRegistryLayer = <T extends CommandRegistrations>(
-  registrations: Readonly<T>
-): Layer.Layer<CommandRegistryService, never, never> =>
-  Layer.succeed(CommandRegistryService, makeCommandRegistry(registrations));
-
-export const createCommandRegistration = <TPayload, TPayloadInput>(
-  payloadSchema: Readonly<Schema.Schema<TPayload, TPayloadInput>>,
-  handler: Readonly<CommandHandler<DomainCommand<TPayload>>>
-): CommandRegistration<TPayload, TPayloadInput> => ({
-  payloadSchema,
-  handler,
-});
-
-export const buildCommandRegistrations = <T extends CommandRegistrations>(
-  registrations: Readonly<T>
-): Readonly<T> => registrations;
-
-export const dispatchCommand = (
-  wireCommand: Readonly<WireCommand>
-): Effect.Effect<CommandResult, never, CommandRegistryService> =>
-  pipe(
-    CommandRegistryService,
-    Effect.flatMap((registry) => registry.dispatch(wireCommand))
-  );
-=======
           });
         }
 
@@ -215,5 +114,4 @@
   commands: T,
   matcher: CommandMatcher<CommandFromDefinitions<T>>
 ): Layer.Layer<CommandRegistryService, never, never> =>
-  Layer.succeed(CommandRegistryService, makeCommandRegistry(commands, matcher));
->>>>>>> 8b189ee3
+  Layer.succeed(CommandRegistryService, makeCommandRegistry(commands, matcher));